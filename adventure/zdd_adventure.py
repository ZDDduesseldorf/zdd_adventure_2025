from main_classes import CommandHandler, Item, Floor, Room, UI
from zdd_rooms import ALL_ROOMS

EXIT_COMMAND = "exit"


class ZDDAdventure:
    def __init__(self):
        self.items = []
        self.floors = self.create_floors()
        self.current_floor = self.floors["cellar"]
        self.current_room = None
        self.game_active = True
        self.command_handler = CommandHandler(self)

    def create_floors(self):
        # Define the floors
        cellar = Floor("cellar", "It's a bit chilly here. The only light is coming from the emergency lights.")
        ground_floor = Floor("ground floor", "You see a open working space with all kind of stuff standing around... weird.")
        first_floor = Floor("first floor", "There are many doors. Study rooms, offices, and labs.")
        second_floor = Floor("second floor", "This floor hosts the professors' offices and some research labs.")
        third_floor = Floor("third floor", "This is the topmost floor with the lecture hall and a meeting room. You have heard about a roof terrace, but that might just be stories...")
        # roof_floor = Floor("roof", "You really shouldn't be here!!!")

        # Connect floors
        cellar.add_connection("up", ground_floor)
        ground_floor.add_connection("down", cellar)
        ground_floor.add_connection("up", first_floor)
        first_floor.add_connection("down", ground_floor)
        first_floor.add_connection("up", second_floor)
        second_floor.add_connection("down", first_floor)
        second_floor.add_connection("up", third_floor)
        third_floor.add_connection("down", second_floor)

        # Define rooms in each floor
        analog_book = Item("old book", "a real book made of paper", movable=True)
        archive_room = Room("archive", "Old records and dusty books everywhere.", analog_book)
        cellar.add_room("archive", archive_room)
        cellar.add_room("toilet", ALL_ROOMS["toilet_cellar"])
<<<<<<< HEAD
        ground_floor.add_room("gaming", ALL_ROOMS["gaming_lounge"])

        # -------------------------------
        # ... Add other rooms ...
=======
        first_floor.add_room("scent lab", ALL_ROOMS["scent_lab"])
>>>>>>> 5eb6116c

        return {
            "cellar": cellar,
            "ground floor": ground_floor,
            "first floor": first_floor,
            "second floor": second_floor,
            "third floor": third_floor,
        }

    def play(self):
        introduction = (
            "... slowly ... you .... wake ... up ...\n"
            "You are in a huge room with very little light...\n"
            "Wait! \nThat's the 'Data Science and AI lab' in the cellar of the ZDD!\n"
            "Adrenaline kicks in.\nYou look around.\nWhat is going on?\nWhere is everyone else?\n"
            "You quickly leave the room. But there's no one on the hallway either."
        )
        print(UI.title("ZDD TEXT ADVENTURE"))
        print(introduction)
        print(UI.divider())

        while self.game_active:
            # Floor header & orientation
            print(UI.title(self.current_floor.name.upper()))
            print(UI.panel("AREA", self.current_floor.description))
            print(self.current_floor.get_orientation())
            print(UI.hint("Type 'help' for commands or 'inventory' to check what you're carrying."))
            print(UI.divider())

            action = input("▶ What do you do? ").strip().lower()

            # 1) Global commands
            if self.command_handler.handle_global_commands(action):
                if not self.game_active:
                    break
                continue

            # 2) Navigation: change the floor
            if action.startswith("go "):
                parts = action.split(maxsplit=1)
                if len(parts) < 2 or not parts[1]:
                    print("Please specify a direction, e.g. 'go up'.")
                    continue
                direction = parts[1]
                next_floor = self.current_floor.get_floor_in_direction(direction)
                if next_floor:
                    self.current_floor = next_floor
                    self.current_room = None
                else:
                    print("You can't go in that direction!")
                continue

            # 3) Rooms: enter a room
            if action.startswith("enter "):
                parts = action.split(maxsplit=1)
                if len(parts) < 2 or not parts[1]:
                    print("Please specify a room label, e.g. 'enter archive'.")
                    continue
                room_label = parts[1]
                next_room = self.current_floor.get_room(room_label)
                if next_room:
                    self.current_room = next_room
                    self.items = self.current_room.enter_room(self.items, self.command_handler)
                else:
                    print("There is no such room...")
                continue

            # 4) Quick 'look' on the floor to reprint orientation
            if action in {"look"}:
                # Just loop to re-render the floor panel & orientation
                continue

            # 5) Unknown command
            print(f"Unknown command! Type '{EXIT_COMMAND}' to stop the game or 'help' for help.")


if __name__ == "__main__":
    adventure = ZDDAdventure()
    adventure.play()<|MERGE_RESOLUTION|>--- conflicted
+++ resolved
@@ -37,14 +37,9 @@
         archive_room = Room("archive", "Old records and dusty books everywhere.", analog_book)
         cellar.add_room("archive", archive_room)
         cellar.add_room("toilet", ALL_ROOMS["toilet_cellar"])
-<<<<<<< HEAD
         ground_floor.add_room("gaming", ALL_ROOMS["gaming_lounge"])
+        first_floor.add_room("scent lab", ALL_ROOMS["scent_lab"])
 
-        # -------------------------------
-        # ... Add other rooms ...
-=======
-        first_floor.add_room("scent lab", ALL_ROOMS["scent_lab"])
->>>>>>> 5eb6116c
 
         return {
             "cellar": cellar,
