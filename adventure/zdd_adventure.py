--- conflicted
+++ resolved
@@ -37,14 +37,11 @@
         archive_room = Room("archive", "Old records and dusty books everywhere.", analog_book)
         cellar.add_room("archive", archive_room)
         cellar.add_room("toilet", ALL_ROOMS["toilet_cellar"])
-<<<<<<< HEAD
         
         # -------------------------------
         # ... Add other rooms ...
         cellar.add_room("secret_room", ALL_ROOMS["secret_room"])
-=======
         first_floor.add_room("scent lab", ALL_ROOMS["scent_lab"])
->>>>>>> 5eb6116c
 
         return {
             "cellar": cellar,
