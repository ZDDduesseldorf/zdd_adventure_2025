from main_classes import CommandHandler, Item, Floor, Room, UI
from zdd_rooms import ALL_ROOMS

EXIT_COMMAND = "exit"


class ZDDAdventure:
    def __init__(self):
        self.items = []
        self.floors = self.create_floors()
        self.current_floor = self.floors["cellar"]
        self.current_room = None
        self.game_active = True
        self.command_handler = CommandHandler(self)

    def create_floors(self):
        # Define the floors
        cellar = Floor("cellar", "It's a bit chilly here. The only light is coming from the emergency lights.")
        ground_floor = Floor("ground floor", "You see a open working space with all kind of stuff standing around... weird.")
        first_floor = Floor("first floor", "There are many doors. Study rooms, offices, and labs.")
        second_floor = Floor("second floor", "This floor hosts the professors' offices and some research labs.")
        third_floor = Floor("third floor", "This is the topmost floor with the lecture hall and a meeting room. You have heard about a roof terrace, but that might just be stories...")
        
        # Connect floors
        cellar.add_connection("up", ground_floor)
        ground_floor.add_connection("down", cellar)
        ground_floor.add_connection("up", first_floor)
        first_floor.add_connection("down", ground_floor)
        first_floor.add_connection("up", second_floor)
        second_floor.add_connection("down", first_floor)
        second_floor.add_connection("up", third_floor)
        third_floor.add_connection("down", second_floor)

        # --- ISSUE #97: Add the Roof Terrace to the 3rd floor ---
        # Der Raum selbst wird aus zdd_rooms.py geladen
        if "terrace" in ALL_ROOMS:
            third_floor.add_room("terrace", ALL_ROOMS["terrace"])


        # Define rooms in each floor
        # (Standard Item im Keller)
        analog_book = Item("old book", "a real book made of paper", movable=True)
        archive_room = Room("archive", "Old records and dusty books everywhere.", analog_book)
        cellar.add_room("archive", archive_room)
        cellar.add_room("toilet", ALL_ROOMS["toilet_cellar"])
<<<<<<< HEAD

        # --- ISSUE #98: Add Keycard and Lab to the 1st floor ---
        # 1. Das Item erstellen
        keycard = Item(
            name="keycard", 
            description="A plastic card with the ZDD logo and 'Staff only' printed on it.", 
            movable=True
        )
        
        # 2. Den Raum erstellen (Lab), wo die Karte liegt
        lab_room = Room(
            name="lab", 
            description="A messy computer lab with blinking servers.", 
            items_init=[keycard]
        )
        
        # 3. Den Raum dem 1. Stock hinzufügen
        first_floor.add_room("lab", lab_room)
        # -------------------------------------------------------
=======
        first_floor.add_room("scent lab", ALL_ROOMS["scent_lab"])
>>>>>>> 5eb6116c

        return {
            "cellar": cellar,
            "ground floor": ground_floor,
            "first floor": first_floor,
            "second floor": second_floor,
            "third floor": third_floor,
        }

    def play(self):
        introduction = (
            "... slowly ... you .... wake ... up ...\n"
            "You are in a huge room with very little light...\n"
            "Wait! \nThat's the 'Data Science and AI lab' in the cellar of the ZDD!\n"
            "Adrenaline kicks in.\nYou look around.\nWhat is going on?\nWhere is everyone else?\n"
            "You quickly leave the room. But there's no one on the hallway either."
        )
        print(UI.title("ZDD TEXT ADVENTURE"))
        print(introduction)
        print(UI.divider())

        while self.game_active:
            # Floor header & orientation
            print(UI.title(self.current_floor.name.upper()))
            print(UI.panel("AREA", self.current_floor.description))
            print(self.current_floor.get_orientation())
            print(UI.hint("Type 'help' for commands or 'inventory' to check what you're carrying."))
            print(UI.divider())

            action = input("▶ What do you do? ").strip().lower()

            # 1) Global commands
            if self.command_handler.handle_global_commands(action):
                if not self.game_active:
                    break
                continue

            # 2) Navigation: change the floor
            if action.startswith("go "):
                parts = action.split(maxsplit=1)
                if len(parts) < 2 or not parts[1]:
                    print("Please specify a direction, e.g. 'go up'.")
                    continue
                direction = parts[1]
                next_floor = self.current_floor.get_floor_in_direction(direction)
                if next_floor:
                    self.current_floor = next_floor
                    self.current_room = None
                else:
                    print("You can't go in that direction!")
                continue

            # 3) Rooms: enter a room
            if action.startswith("enter "):
                parts = action.split(maxsplit=1)
                if len(parts) < 2 or not parts[1]:
                    print("Please specify a room label, e.g. 'enter archive'.")
                    continue
                room_label = parts[1]
                next_room = self.current_floor.get_room(room_label)
                if next_room:
                    self.current_room = next_room
                    self.items = self.current_room.enter_room(self.items, self.command_handler)
                else:
                    print("There is no such room...")
                continue

            # 4) Quick 'look' on the floor to reprint orientation
            if action in {"look"}:
                # Just loop to re-render the floor panel & orientation
                continue

            # 5) Unknown command
            print(f"Unknown command! Type '{EXIT_COMMAND}' to stop the game or 'help' for help.")


if __name__ == "__main__":
    adventure = ZDDAdventure()
    adventure.play()<|MERGE_RESOLUTION|>--- conflicted
+++ resolved
@@ -43,7 +43,6 @@
         archive_room = Room("archive", "Old records and dusty books everywhere.", analog_book)
         cellar.add_room("archive", archive_room)
         cellar.add_room("toilet", ALL_ROOMS["toilet_cellar"])
-<<<<<<< HEAD
 
         # --- ISSUE #98: Add Keycard and Lab to the 1st floor ---
         # 1. Das Item erstellen
@@ -63,9 +62,7 @@
         # 3. Den Raum dem 1. Stock hinzufügen
         first_floor.add_room("lab", lab_room)
         # -------------------------------------------------------
-=======
         first_floor.add_room("scent lab", ALL_ROOMS["scent_lab"])
->>>>>>> 5eb6116c
 
         return {
             "cellar": cellar,
