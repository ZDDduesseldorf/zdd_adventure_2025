"""This is to keep all special rooms of the ZDD."""
from main_classes import Room, Item


class ToiletCellar(Room):
    def run_story(self, user_items):
        print("What did you expect? It's a toilet.")
        # Check by name; if the book is present, drop it (story event)
        if "old book" in [x.name for x in user_items]:
            print("While you wash your hands, the book slips out of your backpack ...right into the water.")
            print("You decide that it wasn't that important after all.")
            # Remove book from inventory
            return [x for x in user_items if x.name != "old book"]
        return user_items
    
class SecurityRoom(Room):
    secret_code = "2025"
    def __init__(self, name, description, exits=None):
        super().__init__(name, description, exits)
        self.current_cam = 1
        self.keycard_found = False 

    def run_story(self, user_items):
        print("You step into the Security Room. Several monitors glow faintly in the dark.")
        print("The feeds show different parts of the ZDD building.")
        return user_items
    
    def show_items(self, user_items):
        print("You approach the security console and stand in front of the monitor wall.")
        self._print_current_cam()
        while True:
            cmd = input(">> Type 'up' or 'down' to switch cameras, or 'back' to stop inspecting: ").strip().lower()

            if cmd in {"up", "down"}:
                self.change_cameras(cmd)
            elif cmd in {"back", "leave", "exit"}:
                print("You step back from the monitors.")
                return user_items
            else:
                print("Unknown command. Use 'up', 'down', or 'back'.")

    def change_cameras(self, direction: str):
        if direction == 'up':
            self.current_cam = (self.current_cam % 3) + 1
        elif direction == 'down':
            self.current_cam = ((self.current_cam - 2) % 3) + 1
        
        self._print_current_cam()

    def _print_current_cam(self):
        if self.current_cam == 1:
            print("CAM 1 → A quiet hallway. Nothing unusual.")
        elif self.current_cam == 2:
            print(f"CAM 2 → A whiteboard comes into view. A code is written on it: '{self.secret_code}'.")
        elif self.current_cam == 3:
            print("CAM 3 → Another corridor. Empty and silent.")



class Scentlab(Room):
    def run_story(self, user_items):
        if self.visited == 1:
            print("You walk into the Scentlab...What an interesting room, you think to yourself.")
            print("Suddenly, a diffuser sprays a mysterious scent into the room!")
            print("As the mist settles, you notice a shimmering pink perfume bottle on the floor.")

            perfume = Item(
                name="experimental perfume bottle",
                description="A shimmering pink perfume bottle. The scent keeps shifting.",
                movable=True
            )
            self.items.append(perfume)

        else:
            print()
        return user_items
    
    def enter_room(self, user_items, command_handler):
        self.visited += 1
        print("You step into the Scentlab.")
        user_items = self.run_story(user_items)

        while True:
            action = input(">> smell perfumes / inspect shelves / inspect perfume / leave: ").strip().lower()
            if command_handler.handle_global_commands(action):
                return user_items
            if action == "leave":
                print("You leave the Scentlab.")
                return user_items
            elif action == "smell perfumes":
                print("You smell different fragrances...floral, sweet, and something strangely metallic.")
            elif action == "inspect shelves":
                print("The shelves are full of labelled and unlabbeled bottles. Some even glow softly.")
            elif action == "inspect perfume":
                if not self.items:
                    print("There is no perfume bottle here anymore.")
                else:
                    for item in self.items:
                        print(item.description)
                        if item.movable:
                            take = input(">> Do you want to take the perfume bottle? (yes/no): ").strip().lower()
                            if take == "yes": 
                                user_items.append(item)
                                self.items.remove(item)
                                print("You took the perfume bottle.")
                            else:
                                print("You decided to leave the perfume bottle.")
            else: 
                print("Unknown Command.")
            
        
# -----------------------------------------------------------
# ------------------- List here all rooms -------------------
toilet_cellar = ToiletCellar("toilet", "Yes, even the cellar has a toilet.")
<<<<<<< HEAD
securityroom_first = SecurityRoom("security room", "This the total secret room")
# -----------------------------------------------------------
# Add YOUR ROOM instance here, similar to the example below:
# my_room = MyRoom("room_name", "room_description")

ALL_ROOMS = {
    "toilet_cellar": toilet_cellar,
    "securityroom_first": securityroom_first
    # Add your room key-value pairs here:
    # "my_room_key": my_room
=======
scent_lab = Scentlab("Scent Lab", "A small lab filled with glowing perfume bottles and mysterious scents.")

ALL_ROOMS = {
    "toilet_cellar": toilet_cellar,
    "scent_lab": scent_lab
>>>>>>> 5eb6116c
}<|MERGE_RESOLUTION|>--- conflicted
+++ resolved
@@ -112,22 +112,20 @@
 # -----------------------------------------------------------
 # ------------------- List here all rooms -------------------
 toilet_cellar = ToiletCellar("toilet", "Yes, even the cellar has a toilet.")
-<<<<<<< HEAD
 securityroom_first = SecurityRoom("security room", "This the total secret room")
+scent_lab = Scentlab("Scent Lab", "A small lab filled with glowing perfume bottles and mysterious scents.")
 # -----------------------------------------------------------
 # Add YOUR ROOM instance here, similar to the example below:
 # my_room = MyRoom("room_name", "room_description")
 
 ALL_ROOMS = {
     "toilet_cellar": toilet_cellar,
-    "securityroom_first": securityroom_first
+    "securityroom_first": securityroom_first,
     # Add your room key-value pairs here:
     # "my_room_key": my_room
-=======
-scent_lab = Scentlab("Scent Lab", "A small lab filled with glowing perfume bottles and mysterious scents.")
+    "scent_lab": scent_lab
 
 ALL_ROOMS = {
     "toilet_cellar": toilet_cellar,
     "scent_lab": scent_lab
->>>>>>> 5eb6116c
 }