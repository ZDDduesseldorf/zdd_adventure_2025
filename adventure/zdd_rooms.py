"""This is to keep all special rooms of the ZDD."""
from main_classes import Room, Item


class ToiletCellar(Room):
    def run_story(self, user_items):
        print("What did you expect? It's a toilet.")
        # Check by name; if the book is present, drop it (story event)
        if "old book" in [x.name for x in user_items]:
            print("While you wash your hands, the book slips out of your backpack ...right into the water.")
            print("You decide that it wasn't that important after all.")
            # Remove book from inventory
            return [x for x in user_items if x.name != "old book"]
        return user_items

<<<<<<< HEAD
class ComputerLab(Room):
    '''This room simulates a creepy computer lab where the screens behave oddly.
    The player can choose to inspect the computers, which may trigger an
    encounter with an "evil AI". Having the "python cheat sheet" enables
    an extra branch where the player can "defeat" the AI and gain a keycard.'''
    def run_story(self, user_items):
        # Announce the room atmosphere and ask the player whether to inspect.
        print("The screens flicker, showing lines of code and strange symbols.\nYou feel a strange energy in the room, like the screens are alive.")
        user_input = input("Do you want to further inspect the computers? (yes/no): ").strip().lower()

        if user_input == "yes":
            # Enter the AI encounter. If the player has a Python cheat sheet,
            # they get an extra choice to attempt to defeat the AI.
            print("As you approach the screens, they suddenly go dark, and a voice appears from the speakers.\nIts the voice of an evil AI!\n"
                  "It tells you that you are lucky it cant reach you through the screens and warns you to leave immediately.")
            if "python cheat sheet" in [x.name for x in user_items]:
                # Player has the cheat sheet -> can choose to fight the AI.
                print("You clutch your Python cheat sheet tightly, feeling reassured by your coding knowledge.")
                user_input = input("Do you want to leave the room or will you dare to defeat the evil AI? (leave/defeat):").strip().lower()

                if user_input == "defeat":
                    # Successful defeat: add the ZDD keycard to inventory.
                    print("Using your coding knowledge and the Python cheat sheet, you manage to outsmart the evil AI!\n"
                        "You write a quick script that disables the AI and restores the screens to normal.\n"
                        "Congratulations! You have defeated the evil AI and saved the computer lab!\n"
                        "Finally feeling safe, you decide to look around the room. There is a ZDD keycard on one of the desks, which you take with you.")
                    user_items.append(Item("ZDD keycard", "A keycard that might open some doors in the ZDD.", movable=True))
                    
                    return user_items
                elif user_input == "leave":
                    # Player chooses to leave after seeing the AI.
                    print("You decide it's best to leave the room while you still can.")
                    return user_items
                else:
                    # Any other response leads to a hurried exit.
                    print("Indecision costs you dearly. You leave the room hastily, feeling uneasy.")
                    return user_items
            else:
                # Player lacks the cheat sheet -> must leave.
                print("Without any coding knowledge, you feel vulnerable and decide it's best to leave immediately. If only you had a Python cheat sheet...")
                return user_items
            
        elif user_input == "no":
            # Player chooses not to inspect the computers.
            print("You decide not to risk it and leave the room safely.")
            return user_items
        
        # Default: no change to inventory/state.        
        return user_items
    
# -----------------------------------------------------------
# ------------------- List here all rooms -------------------
toilet_cellar = ToiletCellar("toilet", "Yes, even the cellar has a toilet.")
computer_lab = ComputerLab("computer lab", "A Room filled with computer screens, which have flickering lights")
# -----------------------------------------------------------
# Add YOUR ROOM instance here, similar to the example below:
# my_room = MyRoom("room_name", "room_description")

ALL_ROOMS = {
    "toilet_cellar": toilet_cellar,
    # Add your room key-value pairs here:
    # "my_room_key": my_room
    "computer_lab": computer_lab
=======
class Scentlab(Room):
    def run_story(self, user_items):
        if self.visited == 1:
            print("You walk into the Scentlab...What an interesting room, you think to yourself.")
            print("Suddenly, a diffuser sprays a mysterious scent into the room!")
            print("As the mist settles, you notice a shimmering pink perfume bottle on the floor.")

            perfume = Item(
                name="experimental perfume bottle",
                description="A shimmering pink perfume bottle. The scent keeps shifting.",
                movable=True
            )
            self.items.append(perfume)

        else:
            print()
        return user_items
    
    def enter_room(self, user_items, command_handler):
        self.visited += 1
        print("You step into the Scentlab.")
        user_items = self.run_story(user_items)

        while True:
            action = input(">> smell perfumes / inspect shelves / inspect perfume / leave: ").strip().lower()
            if command_handler.handle_global_commands(action):
                return user_items
            if action == "leave":
                print("You leave the Scentlab.")
                return user_items
            elif action == "smell perfumes":
                print("You smell different fragrances...floral, sweet, and something strangely metallic.")
            elif action == "inspect shelves":
                print("The shelves are full of labelled and unlabbeled bottles. Some even glow softly.")
            elif action == "inspect perfume":
                if not self.items:
                    print("There is no perfume bottle here anymore.")
                else:
                    for item in self.items:
                        print(item.description)
                        if item.movable:
                            take = input(">> Do you want to take the perfume bottle? (yes/no): ").strip().lower()
                            if take == "yes": 
                                user_items.append(item)
                                self.items.remove(item)
                                print("You took the perfume bottle.")
                            else:
                                print("You decided to leave the perfume bottle.")
            else: 
                print("Unknown Command.")
            
        
# -----------------------------------------------------------
# ------------------- List here all rooms -------------------
toilet_cellar = ToiletCellar("toilet", "Yes, even the cellar has a toilet.")
scent_lab = Scentlab("Scent Lab", "A small lab filled with glowing perfume bottles and mysterious scents.")

ALL_ROOMS = {
    "toilet_cellar": toilet_cellar,
    "scent_lab": scent_lab
>>>>>>> 5eb6116c
}<|MERGE_RESOLUTION|>--- conflicted
+++ resolved
@@ -12,8 +12,59 @@
             # Remove book from inventory
             return [x for x in user_items if x.name != "old book"]
         return user_items
+      
+class Scentlab(Room):
+    def run_story(self, user_items):
+        if self.visited == 1:
+            print("You walk into the Scentlab...What an interesting room, you think to yourself.")
+            print("Suddenly, a diffuser sprays a mysterious scent into the room!")
+            print("As the mist settles, you notice a shimmering pink perfume bottle on the floor.")
 
-<<<<<<< HEAD
+            perfume = Item(
+                name="experimental perfume bottle",
+                description="A shimmering pink perfume bottle. The scent keeps shifting.",
+                movable=True
+            )
+            self.items.append(perfume)
+
+        else:
+            print()
+        return user_items
+    
+    def enter_room(self, user_items, command_handler):
+        self.visited += 1
+        print("You step into the Scentlab.")
+        user_items = self.run_story(user_items)
+
+        while True:
+            action = input(">> smell perfumes / inspect shelves / inspect perfume / leave: ").strip().lower()
+            if command_handler.handle_global_commands(action):
+                return user_items
+            if action == "leave":
+                print("You leave the Scentlab.")
+                return user_items
+            elif action == "smell perfumes":
+                print("You smell different fragrances...floral, sweet, and something strangely metallic.")
+            elif action == "inspect shelves":
+                print("The shelves are full of labelled and unlabbeled bottles. Some even glow softly.")
+            elif action == "inspect perfume":
+                if not self.items:
+                    print("There is no perfume bottle here anymore.")
+                else:
+                    for item in self.items:
+                        print(item.description)
+                        if item.movable:
+                            take = input(">> Do you want to take the perfume bottle? (yes/no): ").strip().lower()
+                            if take == "yes": 
+                                user_items.append(item)
+                                self.items.remove(item)
+                                print("You took the perfume bottle.")
+                            else:
+                                print("You decided to leave the perfume bottle.")
+            else: 
+                print("Unknown Command.")
+            
+
 class ComputerLab(Room):
     '''This room simulates a creepy computer lab where the screens behave oddly.
     The player can choose to inspect the computers, which may trigger an
@@ -67,6 +118,7 @@
 # -----------------------------------------------------------
 # ------------------- List here all rooms -------------------
 toilet_cellar = ToiletCellar("toilet", "Yes, even the cellar has a toilet.")
+scent_lab = Scentlab("Scent Lab", "A small lab filled with glowing perfume bottles and mysterious scents.")
 computer_lab = ComputerLab("computer lab", "A Room filled with computer screens, which have flickering lights")
 # -----------------------------------------------------------
 # Add YOUR ROOM instance here, similar to the example below:
@@ -74,69 +126,6 @@
 
 ALL_ROOMS = {
     "toilet_cellar": toilet_cellar,
-    # Add your room key-value pairs here:
-    # "my_room_key": my_room
+    "scent_lab": scent_lab,
     "computer_lab": computer_lab
-=======
-class Scentlab(Room):
-    def run_story(self, user_items):
-        if self.visited == 1:
-            print("You walk into the Scentlab...What an interesting room, you think to yourself.")
-            print("Suddenly, a diffuser sprays a mysterious scent into the room!")
-            print("As the mist settles, you notice a shimmering pink perfume bottle on the floor.")
-
-            perfume = Item(
-                name="experimental perfume bottle",
-                description="A shimmering pink perfume bottle. The scent keeps shifting.",
-                movable=True
-            )
-            self.items.append(perfume)
-
-        else:
-            print()
-        return user_items
-    
-    def enter_room(self, user_items, command_handler):
-        self.visited += 1
-        print("You step into the Scentlab.")
-        user_items = self.run_story(user_items)
-
-        while True:
-            action = input(">> smell perfumes / inspect shelves / inspect perfume / leave: ").strip().lower()
-            if command_handler.handle_global_commands(action):
-                return user_items
-            if action == "leave":
-                print("You leave the Scentlab.")
-                return user_items
-            elif action == "smell perfumes":
-                print("You smell different fragrances...floral, sweet, and something strangely metallic.")
-            elif action == "inspect shelves":
-                print("The shelves are full of labelled and unlabbeled bottles. Some even glow softly.")
-            elif action == "inspect perfume":
-                if not self.items:
-                    print("There is no perfume bottle here anymore.")
-                else:
-                    for item in self.items:
-                        print(item.description)
-                        if item.movable:
-                            take = input(">> Do you want to take the perfume bottle? (yes/no): ").strip().lower()
-                            if take == "yes": 
-                                user_items.append(item)
-                                self.items.remove(item)
-                                print("You took the perfume bottle.")
-                            else:
-                                print("You decided to leave the perfume bottle.")
-            else: 
-                print("Unknown Command.")
-            
-        
-# -----------------------------------------------------------
-# ------------------- List here all rooms -------------------
-toilet_cellar = ToiletCellar("toilet", "Yes, even the cellar has a toilet.")
-scent_lab = Scentlab("Scent Lab", "A small lab filled with glowing perfume bottles and mysterious scents.")
-
-ALL_ROOMS = {
-    "toilet_cellar": toilet_cellar,
-    "scent_lab": scent_lab
->>>>>>> 5eb6116c
 }