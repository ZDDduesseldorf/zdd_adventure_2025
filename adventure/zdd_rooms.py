--- conflicted
+++ resolved
@@ -1,9 +1,5 @@
 """This is to keep all special rooms of the ZDD."""
-<<<<<<< HEAD
-from main_classes import Item, Room
-=======
 from main_classes import Room, Item
->>>>>>> 5eb6116c
 
 
 class ToiletCellar(Room):
@@ -18,6 +14,7 @@
             return [x for x in user_items if x.name != "old book"]
         return user_items
 
+
 class Scentlab(Room):
     def run_story(self, user_items):
         if self.visited == 1:
@@ -28,21 +25,22 @@
             perfume = Item(
                 name="experimental perfume bottle",
                 description="A shimmering pink perfume bottle. The scent keeps shifting.",
-                movable=True
+                movable=True,
             )
             self.items.append(perfume)
-
         else:
             print()
         return user_items
-    
+
     def enter_room(self, user_items, command_handler):
         self.visited += 1
         print("You step into the Scentlab.")
         user_items = self.run_story(user_items)
 
         while True:
-            action = input(">> smell perfumes / inspect shelves / inspect perfume / leave: ").strip().lower()
+            action = input(
+                ">> smell perfumes / inspect shelves / inspect perfume / leave: "
+            ).strip().lower()
             if command_handler.handle_global_commands(action):
                 return user_items
             if action == "leave":
@@ -59,19 +57,20 @@
                     for item in self.items:
                         print(item.description)
                         if item.movable:
-                            take = input(">> Do you want to take the perfume bottle? (yes/no): ").strip().lower()
-                            if take == "yes": 
+                            take = input(
+                                ">> Do you want to take the perfume bottle? (yes/no): "
+                            ).strip().lower()
+                            if take == "yes":
                                 user_items.append(item)
                                 self.items.remove(item)
                                 print("You took the perfume bottle.")
                             else:
                                 print("You decided to leave the perfume bottle.")
-            else: 
+            else:
                 print("Unknown Command.")
-            
-        
+
+
 # -----------------------------------------------------------
-<<<<<<< HEAD
 # ------------------- New item: Laptop ----------------------
 # -----------------------------------------------------------
 
@@ -95,15 +94,12 @@
     items_init=[laptop],
 )
 
-ALL_ROOMS = {
-    "toilet_cellar": toilet_cellar
-=======
-# ------------------- List here all rooms -------------------
-toilet_cellar = ToiletCellar("toilet", "Yes, even the cellar has a toilet.")
-scent_lab = Scentlab("Scent Lab", "A small lab filled with glowing perfume bottles and mysterious scents.")
+scent_lab = Scentlab(
+    "Scent Lab",
+    "A small lab filled with glowing perfume bottles and mysterious scents.",
+)
 
 ALL_ROOMS = {
     "toilet_cellar": toilet_cellar,
-    "scent_lab": scent_lab
->>>>>>> 5eb6116c
+    "scent_lab": scent_lab,
 }