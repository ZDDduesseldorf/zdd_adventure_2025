--- conflicted
+++ resolved
@@ -12,8 +12,7 @@
             return [x for x in user_items if x.name != "old book"]
         return user_items
 
-<<<<<<< HEAD
-# Issue #97 Roof Terrace ---
+
 class RoofTerrace(Room):
     def run_story(self, user_items):
         print("A cold wind hits your face.")
@@ -21,7 +20,6 @@
         print("It feels a bit lonely up here, but the view is amazing.")
         return user_items
 
-=======
 class Scentlab(Room):
     def run_story(self, user_items):
         if self.visited == 1:
@@ -44,7 +42,6 @@
         self.visited += 1
         print("You step into the Scentlab.")
         user_items = self.run_story(user_items)
->>>>>>> 5eb6116c
 
         while True:
             action = input(">> smell perfumes / inspect shelves / inspect perfume / leave: ").strip().lower()
@@ -78,19 +75,13 @@
 # -----------------------------------------------------------
 # ------------------- List here all rooms -------------------
 toilet_cellar = ToiletCellar("toilet", "Yes, even the cellar has a toilet.")
-<<<<<<< HEAD
 
 # Instanz für die Terrasse erstellen
 roof_terrace = RoofTerrace("terrace", "An open roof terrace with a view over the city at night.")
-
-ALL_ROOMS = {
-    "toilet_cellar": toilet_cellar,
-    "terrace": roof_terrace  # 
-=======
 scent_lab = Scentlab("Scent Lab", "A small lab filled with glowing perfume bottles and mysterious scents.")
 
 ALL_ROOMS = {
     "toilet_cellar": toilet_cellar,
+    "terrace": roof_terrace,
     "scent_lab": scent_lab
->>>>>>> 5eb6116c
 }